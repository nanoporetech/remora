import torch
import os
from os.path import join, isfile, exists
import pandas as pd
from remora import log

LOGGER = log.get_logger()


def save_checkpoint(state, out_path):
    if not exists(out_path):
        os.makedirs(out_path)
    filename = join(out_path, f"{state['model_name']}_{state['epoch']}.tar")
    torch.save(state, filename)


def continue_from_checkpoint(dir_path, training_var=None, **kwargs):
    if not exists(dir_path):
        return

    all_ckps = [
        f
        for f in os.listdir(dir_path)
        if isfile(join(dir_path, f)) and ".tar" in f
    ]
    if all_ckps == []:
        return

    ckp_path = join(dir_path, max(all_ckps))

    LOGGER.info(f"Continuing training from {ckp_path}")

    ckp = torch.load(ckp_path)

    for key, value in kwargs.items():
        if key in ckp:
            try:
                value.load_state_dict(ckp[key])
            except AttributeError:
                continue

    if training_var is not None:
        for var in training_var:
            if var in ckp:
                training_var[var] = ckp[var]


class resultsWriter:
    def __init__(self, output_path):
        self.output_path = output_path
<<<<<<< HEAD
        self.output_filetype = output_filetype
        self.output_filename = "results"
        self.initialise()

    def initialise(self):

        if not exists(self.output_path):
            os.makedirs(self.output_path)
        if self.output_filetype == None or self.output_filetype == "txt":
            self.extension = ".txt"
        elif self.output_filetype.lower() == "sam":
            self.extension = ".sam"
        elif self.output_filetype.lower() == "bam":
            self.extension = ".bam"

        self.full_output = (
            self.output_path + self.output_filename + self.extension
        )

=======
>>>>>>> 91bc5621
        column_names = ["Read ID", "Position", "Mod Score"]
        df = pd.DataFrame(columns=column_names)
        df.to_csv(self.output_path, sep="\t")

    def write(self, results_table):
        with open(self.output_path, "a") as f:
            results_table.to_csv(f, header=f.tell() == 0)


class plotter:
    def __init__(self, outdir):
        self.outdir = outdir
        self.losses = []
        self.accuracy = []

    def append_result(self, accuracy, loss):
        self.losses.append(loss)
        self.accuracy.append(accuracy)

    def save_plots(self):
        import matplotlib.pyplot as plt

        fig1 = plt.plot(self.accuracy)
        fig2 = plt.plot(self.losses)

        fig1.savefig(os.path.join(outdir, "accuracy.png"), format="png")
        fig2.savefig(os.path.join(outdir, "loss.png"), format="png")<|MERGE_RESOLUTION|>--- conflicted
+++ resolved
@@ -48,28 +48,6 @@
 class resultsWriter:
     def __init__(self, output_path):
         self.output_path = output_path
-<<<<<<< HEAD
-        self.output_filetype = output_filetype
-        self.output_filename = "results"
-        self.initialise()
-
-    def initialise(self):
-
-        if not exists(self.output_path):
-            os.makedirs(self.output_path)
-        if self.output_filetype == None or self.output_filetype == "txt":
-            self.extension = ".txt"
-        elif self.output_filetype.lower() == "sam":
-            self.extension = ".sam"
-        elif self.output_filetype.lower() == "bam":
-            self.extension = ".bam"
-
-        self.full_output = (
-            self.output_path + self.output_filename + self.extension
-        )
-
-=======
->>>>>>> 91bc5621
         column_names = ["Read ID", "Position", "Mod Score"]
         df = pd.DataFrame(columns=column_names)
         df.to_csv(self.output_path, sep="\t")
